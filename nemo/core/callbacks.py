# ! /usr/bin/python
# -*- coding: utf-8 -*-

# Copyright (c) 2019, NVIDIA CORPORATION. All rights reserved.
#
# Licensed under the Apache License, Version 2.0 (the "License");
# you may not use this file except in compliance with the License.
# You may obtain a copy of the License at
#
#     http://www.apache.org/licenses/LICENSE-2.0
#
# Unless required by applicable law or agreed to in writing, software
# distributed under the License is distributed on an "AS IS" BASIS,
# WITHOUT WARRANTIES OR CONDITIONS OF ANY KIND, either express or implied.
# See the License for the specific language governing permissions and
# limitations under the License.

import datetime
import glob
import os
import sys
import time
import warnings
from abc import ABC, abstractmethod
from collections import namedtuple

import nemo
<<<<<<< HEAD
from nemo.utils import get_checkpoint_from_dir
from nemo.utils.app_state import AppState
=======
from nemo.utils import get_checkpoint_from_dir, logging
>>>>>>> fd1efa9e

try:
    import wandb

    _WANDB_AVAILABLE = True
except (ImportError, ModuleNotFoundError):
    _WANDB_AVAILABLE = False


class NeMoCallback(ABC):
    def on_train_start(self, state):
        pass

    def on_epoch_start(self, state):
        pass

    def on_batch_start(self, state):
        pass

    def on_step_start(self, state):
        pass

    def on_step_end(self, state):
        pass

    def on_batch_end(self, state):
        pass

    def on_epoch_end(self, state):
        pass

    def on_train_end(self, state):
        pass


class TensorboardLogger(NeMoCallback):
    def __init__(self, step_freq=100, tensors_to_log=["loss"], tb_writer=None, custom_tb_log_func=None):
        # Step_freq: how often logs are printed
        self.step_freq = step_freq
        self.tensors_to_log = tensors_to_log
        if tb_writer is None:
            logging.error("There was no tb writer")
            # Should grab this from default tb writer
        else:
            self.tb_writer = tb_writer
        self.custom_tb_log_func = custom_tb_log_func
        self._last_epoch_start = None

    # def on_optimizer_step_stop(self, state, tensors_to_log=[“loss”]):
    #     #tensors_to_log: List of keys into state that will be logged

    def on_epoch_start(self, state):
        if state["global_rank"] is None or state["global_rank"] == 0:
            self._last_epoch_start = time.time()

    def on_epoch_end(self, state):
        if state["global_rank"] is None or state["global_rank"] == 0:
            # always log epoch num and epoch_time
            epoch_time = time.time() - self._last_epoch_start
            self.tb_writer.add_scalar('misc/epoch', state["epoch"], state["step"])
            self.tb_writer.add_scalar('misc/epoch_time', epoch_time, state["step"])

    def on_step_end(self, state):
        if state["global_rank"] is None or state["global_rank"] == 0:
            if state["step"] % self.step_freq == 0:
                tb_log_func = lambda x: self.tb_writer.add_scalar(x, state["tensors"].get_tensor(x), state["step"])
                if self.custom_tb_log_func is not None:
                    tb_log_func = self.custom_tb_log_func
                for tensor_key in self.tensors_to_log:
                    tb_log_func(tensor_key)


class WandBLogger(NeMoCallback):
    def __init__(self, step_freq=100, tensors_to_log=["loss"], wandb_name=None, wandb_project=None, args=None):
        if not _WANDB_AVAILABLE:
            logging.error("Could not import wandb. Did you install it (pip install --upgrade wandb)?")
        self._step_freq = step_freq
        self._tensors_to_log = tensors_to_log
        self._name = wandb_name
        self._project = wandb_project
        self._args = args
        self._last_epoch_start = None

    def on_train_start(self, state):
        if state["global_rank"] is None or state["global_rank"] == 0:
            if _WANDB_AVAILABLE and wandb.run is None:
                wandb.init(name=self._name, project=self._project)
                if self._args is not None:
                    wandb.config.update(self._args)
            elif _WANDB_AVAILABLE and wandb.run is not None:
                logging.info("Re-using wandb session")
            else:
                logging.error("Could not import wandb. Did you install it (pip install --upgrade wandb)?")
                logging.info("Will not log data to weights and biases.")
                self._step_freq = -1

    def on_step_end(self, state):
        # log training metrics
        if state["global_rank"] is None or state["global_rank"] == 0:
            if state["step"] % self._step_freq == 0 and self._step_freq > 0:
                tensors_logged = {t: state["tensors"].get_tensor(t).cpu() for t in self._tensors_to_log}
                # Always log learning rate
                tensors_logged['LR'] = state["learning_rate"]
                self._wandb_log(tensors_logged)

    def on_epoch_start(self, state):
        if state["global_rank"] is None or state["global_rank"] == 0:
            self._last_epoch_start = time.time()

    def on_epoch_end(self, state):
        if state["global_rank"] is None or state["global_rank"] == 0:
            # always log epoch num and epoch_time
            epoch_time = time.time() - self._last_epoch_start
            self._wandb_log({"epoch": state["epoch"], "epoch_time": epoch_time})

    def _wandb_log(self, tensors_logged):
        if _WANDB_AVAILABLE:
            wandb.log(tensors_logged, step=state["step"])


class SimpleLossLogger(NeMoCallback):
    def __init__(self, step_freq=100, tensors_to_log=["loss"]):
        # Step_freq: how often logs are printed
        self.step_freq = step_freq
        self.tensors_to_log = tensors_to_log

    # def on_optimizer_step_stop(self, state, tensors_to_log=[“loss”]):
    #     #tensors_to_log: List of keys into state that will be logged

    def on_step_end(self, state):
        if state["step"] % self.step_freq == 0:
            for tensor_key in self.tensors_to_log:
                tensor = state["tensors"].get_tensor(tensor_key)
                if tensor is None:
                    tensor = state["tensors"].get_and_compute_tensor(tensor_key)
                logging.info("%s: %s", tensor_key, tensor)
                # except KeyError:
                #     raise KeyError(f"{self} was passed {tensor_key} but the tensor was not found in the state_dict. "
                #                    f"Current state tensors include {state['tensors'].tensor_list()}")


def on_train_start(func):
    class NeMoCallbackWrapper(NeMoCallback):
        def __init__(self, my_func):
            self._func = my_func

        def on_train_start(self, state):
            self._func(state)

    return NeMoCallbackWrapper(func)


def on_epoch_start(func):
    class NeMoCallbackWrapper(NeMoCallback):
        def __init__(self, my_func):
            self._func = my_func

        def on_epoch_start(self, state):
            self._func(state)

    return NeMoCallbackWrapper(func)


def on_batch_start(func):
    class NeMoCallbackWrapper(NeMoCallback):
        def __init__(self, my_func):
            self._func = my_func

        def on_batch_start(self, state):
            self._func(state)

    return NeMoCallbackWrapper(func)


def on_step_start(func):
    class NeMoCallbackWrapper(NeMoCallback):
        def __init__(self, my_func):
            self._func = my_func

        def on_step_start(self, state):
            self._func(state)

    return NeMoCallbackWrapper(func)


def on_step_end(func):
    class NeMoCallbackWrapper(NeMoCallback):
        def __init__(self, my_func):
            self._func = my_func

        def on_step_end(self, state):
            self._func(state)

    return NeMoCallbackWrapper(func)


def on_batch_end(func):
    class NeMoCallbackWrapper(NeMoCallback):
        def __init__(self, my_func):
            self._func = my_func

        def on_batch_end(self, state):
            self._func(state)

    return NeMoCallbackWrapper(func)


def on_epoch_end(func):
    class NeMoCallbackWrapper(NeMoCallback):
        def __init__(self, my_func):
            self._func = my_func

        def on_epoch_end(self, state):
            self._func(state)

    return NeMoCallbackWrapper(func)


def on_train_end(func):
    class NeMoCallbackWrapper(NeMoCallback):
        def __init__(self, my_func):
            self._func = my_func

        def on_train_end(self, state):
            self._func(state)

    return NeMoCallbackWrapper(func)


class ActionCallback(ABC):
    """Abstract interface for callbacks.
    """

    def __init__(self):
        self._registered_tensors = {}
        self._action = None

    @property
    def step(self):
        return self.action.step

    @property
    def epoch_num(self):
        return self.action.epoch_num

    @property
    def registered_tensors(self):
        return self._registered_tensors

    @property
    def local_rank(self):
        return self.action.local_rank

    @property
    def global_rank(self):
        return self.action.global_rank

    @property
    def action(self):
        return self._action

    @action.setter
    def action(self, action_obj):
        self._action = action_obj

    @property
    def logger(self):
        warnings.warn("This will be deprecated in future releases. Please use nemo.logging instead")
        return nemo.logging

    def on_action_start(self):
        pass

    def on_action_end(self):
        pass

    def on_epoch_start(self):
        pass

    def on_epoch_end(self):
        pass

    def on_iteration_start(self):
        pass

    def on_iteration_end(self):
        pass


class ModuleSaverCallback(ActionCallback):
    """
    For callback documentation: please see
    https://nvidia.github.io/NeMo/tutorials/callbacks.html
    """

    def __init__(
        self, save_modules_list, step_freq=1000, folder=None, checkpoints_to_keep=4,
    ):
        super().__init__()
        self._save_modules_list = save_modules_list
        self._folder = folder
        self._step_freq = step_freq
        self._ckpt2keep = checkpoints_to_keep
        self._saved_ckpts = []

    def on_iteration_end(self):
        step = self.step
        if (
            self._step_freq > 0
            and step % self._step_freq == 0
            and step > 0
            and (self.global_rank is None or self.global_rank == 0)
        ):
            for m in self._save_modules_list:
                class_name = m.__class__.__name__
                uid = m.unique_instance_id
                fn = f"{class_name}_{uid}-STEP-{step}.pt"
                if self._folder is None:
                    file_name = fn
                else:
                    file_name = os.path.join(self._folder, fn)
                logging.info(f"Saving module {class_name} in {file_name}")
                m.save_to(file_name)
                logging.info("Saved.")
            self._saved_ckpts.append(f'-{self.step}.pt')
            if len(self._saved_ckpts) > self._ckpt2keep:
                for end in self._saved_ckpts[: -self._ckpt2keep]:
                    for file in glob.glob(f'{self._folder}/*{end}'):
                        os.remove(file)
                self._saved_ckpts = self._saved_ckpts[-self._ckpt2keep :]

    def on_action_end(self):
        step = self.step
        if self.global_rank is None or self.global_rank == 0:
            for m in self._save_modules_list:
                class_name = m.__class__.__name__
                uid = m.unique_instance_id
                fn = f"{class_name}_{uid}-STEP-{step}.pt"
                if self._folder is None:
                    file_name = fn
                else:
                    file_name = os.path.join(self._folder, fn)
                logging.info(f"Saving module {class_name} in {file_name}")
                m.save_to(file_name)
                logging.info("Saved.")


class SimpleLossLoggerCallback(ActionCallback):
    """
    For callback documentation: please see
    https://nvidia.github.io/NeMo/tutorials/callbacks.html
    """

    def __init__(
        self, tensors, print_func=None, get_tb_values=None, log_to_tb_func=None, step_freq=25, tb_writer=None,
    ):

        super().__init__()
        if not isinstance(tensors, list):
            tensors = [tensors]
        self._tensors = tensors
        self._print_func = print_func
        self._get_tb_values = get_tb_values
        self._log_to_tb_func = log_to_tb_func
        self._step_freq = step_freq
        self._swriter = tb_writer
        self._start_time = None
        self._last_epoch_start = None
        self._last_iter_start = None

    @property
    def tensors(self):
        return self._tensors

    def on_action_start(self):
        if self.global_rank is None or self.global_rank == 0:
            logging.info("Starting .....")
            self._start_time = time.time()

    def on_action_end(self):
        if self.global_rank is None or self.global_rank == 0:
            if self._swriter is not None:
                self._swriter.close()
            delta = datetime.timedelta(seconds=(time.time() - self._start_time))
            logging.info("Done in %s", delta)

    def on_epoch_start(self):
        if self.global_rank is None or self.global_rank == 0:
            logging.info(f"Starting epoch {self.epoch_num}")
            self._last_epoch_start = time.time()

    def on_epoch_end(self):
        if self.global_rank is None or self.global_rank == 0:
            step = self.step

            delta = datetime.timedelta(seconds=(time.time() - self._last_epoch_start))
            logging.info(f"Finished epoch {self.epoch_num} in {delta}")

            if self._swriter is not None:
                value = self.epoch_num
                self._swriter.add_scalar('misc/epoch', value, step)
                value = time.time() - self._last_epoch_start
                self._swriter.add_scalar('misc/epoch_time', value, step)

    def on_iteration_start(self):
        if self.global_rank is None or self.global_rank == 0:
            self._last_iter_start = time.time()

    def on_iteration_end(self):
        if self.global_rank is None or self.global_rank == 0:
            step = self.step
            if step % self._step_freq == 0:
                tensor_values = [self.registered_tensors[t.unique_name] for t in self.tensors]
                logging.info(f"Step: {step}")
                if self._print_func:
                    self._print_func(tensor_values)
                sys.stdout.flush()
                if self._swriter is not None:
                    if self._get_tb_values:
                        tb_objects = self._get_tb_values(tensor_values)
                        for name, value in tb_objects:
                            value = value.item()
                            self._swriter.add_scalar(name, value, step)
                    if self._log_to_tb_func:
                        self._log_to_tb_func(self._swriter, tensor_values, step)
                    run_time = time.time() - self._last_iter_start
                    self._swriter.add_scalar('misc/step_time', run_time, step)
                run_time = time.time() - self._last_iter_start
                logging.info(f"Step time: {run_time} seconds")


class CheckpointCallback(NeMoCallback):
    """
    For callback documentation: please see
    https://nvidia.github.io/NeMo/tutorials/callbacks.html
    """

    def __init__(
        self, folder, load_from_folder=None, step_freq=-1, epoch_freq=-1, checkpoints_to_keep=4, force_load=False,
    ):
        super().__init__()
        if step_freq == -1 and epoch_freq == -1:
            logging.warning("No checkpoints will be saved because step_freq and epoch_freq are both -1.")

        if step_freq > -1 and epoch_freq > -1:
            logging.warning("You config the model to save by both steps and epochs. Please use one or the other")
            epoch_freq = -1

        self._step_freq = step_freq
        self._epoch_freq = epoch_freq
        self._folder = folder
        self._load_from_folder = load_from_folder if load_from_folder else folder
        self._ckpt2keep = checkpoints_to_keep
        self._saved_ckpts = []
        # If True, run will fail if we cannot load module weights
        self._force_load = force_load

    def __save_to(self, path, state):
        if state["global_rank"] is not None and state["global_rank"] != 0:
            return
        if not os.path.isdir(path):
            logging.info(f"Creating {path} folder")
            os.makedirs(path, exist_ok=True)
        unique_mod_names = set()
        for module in AppState().modules:
            if module.num_weights > 0:
                if str(module) in unique_mod_names:
                    raise NotImplementedError(
                        "There were two instances of the same module. Please overwrite __str__() of one of the "
                        "modules."
                    )
                unique_mod_names.add(str(module))
                if self._step_freq > -1:
                    filename = f"{module}-STEP-{state['step']}.pt"
                else:
                    filename = f"{module}-EPOCH-{state['epoch']}.pt"
                module.save_to(os.path.join(path, filename))

        if self._step_freq > -1:
            filename = f"trainer-STEP-{state['step']}.pt"
            state.save_state_to(f"{path}/{filename}")
            self._saved_ckpts.append(f"-{state['step']}.pt")
        else:
            filename = f"trainer-EPOCH-{state['epoch']}.pt"
            state.save_state_to(f"{path}/{filename}")
            self._saved_ckpts.append(f"-{state['epoch']}.pt")

        if len(self._saved_ckpts) > self._ckpt2keep:
            for end in self._saved_ckpts[: -self._ckpt2keep]:
                for file in glob.glob(f'{path}/*{end}'):
                    os.remove(file)
            self._saved_ckpts = self._saved_ckpts[-self._ckpt2keep :]
        logging.info(f'Saved checkpoint: {path}/{filename}')

    def __restore_from(self, path, state):
        if not os.path.isdir(path):
            if self._force_load:
                raise ValueError("force_load was set to True for checkpoint callback but a checkpoint was not found.")
            logging.warning(f"Checkpoint folder {path} not found!")
        else:
            logging.info(f"Found checkpoint folder {path}. Will attempt to restore checkpoints from it.")
            modules_to_restore = []
            modules_to_restore_name = []
            for module in AppState().modules:
                if module.num_weights > 0:
                    modules_to_restore.append(module)
                    modules_to_restore_name.append(str(module))
            try:
                module_checkpoints = get_checkpoint_from_dir(modules_to_restore_name, path)

                for mod, checkpoint in zip(modules_to_restore, module_checkpoints):
                    mod.restore_from(checkpoint, state["local_rank"])
            except (ValueError) as e:
                if self._force_load:
                    raise ValueError(
                        "force_load was set to True for checkpoint callback but a checkpoint was not found."
                    )
                logging.warning(e)
                logging.warning(
                    f"Checkpoint folder {path} was present but nothing was restored. Continuing training from random "
                    "initialization."
                )
                return

            try:
                trainer_checkpoints = get_checkpoint_from_dir(["trainer"], path)
                state.restore_state_from(trainer_checkpoints[0])
                # for tr, checkpoint in zip([self.action], trainer_checkpoints):
            except (ValueError) as e:
                logging.warning(e)
                logging.warning(
                    "Trainer state such as optimizer state and current step/epoch was not restored. Pretrained weights"
                    " have still been restore and fine-tuning should continue fine."
                )
                return

    def on_train_start(self, state):
        num_parameters = 0
        unique_mod_names = set()
        for module in AppState().modules:
            if module.num_weights > 0:
                if str(module) in unique_mod_names:
                    raise NotImplementedError(
                        "There were two instances of the same module. Please overwrite __str__() of one of the "
                        "modules."
                    )
                unique_mod_names.add(str(module))
                num_parameters += module.num_weights
        logging.info(f"Found {len(unique_mod_names)} modules with weights:")
        for name in unique_mod_names:
            logging.info(f"{name}")
        logging.info(f"Total model parameters: {num_parameters}")
        self.__restore_from(self._load_from_folder, state)

    def on_step_end(self, state):
        step = state["step"]
        if self._step_freq > 0 and step % self._step_freq == 0 and step > 0:
            self.__save_to(self._folder, state)

    def on_train_end(self, state):
        if self._step_freq > 0 or self._epoch_freq > 0:
            self.__save_to(self._folder, state)

    def on_epoch_end(self, state):
        epoch = state["epoch"]
        if self._epoch_freq > 0 and epoch % self._epoch_freq == 0 and epoch > 0:
            self.__save_to(self._folder, state)


class EvaluatorCallback(ActionCallback):
    """
    For callback documentation: please see
    https://nvidia.github.io/NeMo/tutorials/callbacks.html
    """

    def __init__(
        self,
        eval_tensors,
        user_iter_callback,
        user_epochs_done_callback,
        tb_writer=None,
        tb_writer_func=None,
        eval_step=1,
        eval_epoch=None,
        wandb_name=None,
        wandb_project=None,
        eval_at_start=True,
    ):
        # TODO: Eval_epoch currently does nothing
        if eval_step is None and eval_epoch is None:
            raise ValueError("Either eval_step or eval_epoch must be set. " f"But got: {eval_step} and {eval_epoch}")
        if (eval_step is not None and eval_step <= 0) or (eval_epoch is not None and eval_epoch <= 0):
            raise ValueError(f"Eval_step and eval_epoch must be > 0." f"But got: {eval_step} and {eval_epoch}")
        super().__init__()
        self._eval_tensors = eval_tensors
        self._swriter = tb_writer
        self._tb_writer_func = tb_writer_func
        self._eval_frequency = eval_step
        self._eval_at_start = eval_at_start
        # will be passed to callbacks below
        self._global_var_dict = {}

        # Callbacks
        self.user_iter_callback = user_iter_callback
        self.user_done_callback = user_epochs_done_callback

        # Weights and biases
        self._wandb_project = wandb_project
        self._wandb_name = wandb_name

    @property
    def eval_tensors(self):
        return self._eval_tensors

    @property
    def tb_writer_func(self):
        return self._tb_writer_func

    @property
    def swriter(self):
        return self._swriter

    def on_epoch_end(self):
        pass

    def on_iteration_end(self):
        if self.step == 0 and not self._eval_at_start:
            return
        if self.step % self._eval_frequency == 0:
            if self.global_rank == 0 or self.global_rank is None:
                logging.info('Doing Evaluation ' + '.' * 30)
            start_time = time.time()
            self.action._eval(self._eval_tensors, self, self.step)
            elapsed_time = time.time() - start_time
            if self.global_rank == 0 or self.global_rank is None:
                logging.info(f'Evaluation time: {elapsed_time} seconds')

    def on_action_start(self):
        if self.global_rank is None or self.global_rank == 0:
            if self._wandb_name is not None or self._wandb_project is not None:
                if _WANDB_AVAILABLE and wandb.run is None:
                    wandb.init(name=self._wandb_name, project=self._wandb_project)
                elif _WANDB_AVAILABLE and wandb.run is not None:
                    logging.info("Re-using wandb session")
                else:
                    logging.error("Could not import wandb. Did you install it (pip install --upgrade wandb)?")
                    logging.info("Will not log data to weights and biases.")
                    self._wandb_name = None
                    self._wandb_project = None

    def on_action_end(self):
        step = self.step
        if self.global_rank == 0 or self.global_rank is None:
            logging.info('Final Evaluation ' + '.' * 30)
        start_time = time.time()
        self.action._eval(self._eval_tensors, self, step)
        elapsed_time = time.time() - start_time
        if self.global_rank == 0 or self.global_rank is None:
            logging.info(f'Evaluation time: {elapsed_time} seconds')

    def clear_global_var_dict(self):
        self._global_var_dict = {}

    def wandb_log(self, tensors_logged):
        if self._wandb_name is not None and _WANDB_AVAILABLE:
            wandb.log(tensors_logged, step=self.step)


_Policy = namedtuple('Policy', 'method start end')


class _Method(ABC):
    """ Classes inherited from _Method are used for
    ValueSetterCallback below
    """

    @abstractmethod
    def __call__(self, step, total_steps):
        pass


class _Const(_Method):
    def __init__(self, value):
        super().__init__()

        self.value = value

    def __call__(self, step, total_steps):
        return self.value


class _Linear(_Method):
    def __init__(self, a, b):
        super().__init__()
        self.a, self.b = a, b

    def __call__(self, step, total_steps):
        return self.a + (step / (total_steps - 1)) * (self.b - self.a)


_Method.Const = _Const
_Method.Linear = _Linear


class ValueSetterCallback(ActionCallback):
    Policy = _Policy
    Method = _Method

    def __init__(self, module, arg_name, policies=None, total_steps=None, tb_writer=None):
        super().__init__()

        if policies is None:
            initial_value = getattr(module, arg_name)
            policies = [_Policy(method=Const(initial_value), start=0.0, end=1.0)]

        new_policies = []
        for p in policies:
            start, end = p.start, p.end
            if isinstance(start, float):
                start = int(start * total_steps)
            if isinstance(end, float):
                end = int(end * total_steps)
            new_policies.append(_Policy(p.method, start, end))
        policies = new_policies
        assert policies[0].start == 0
        assert policies[-1].end == total_steps

        self.module = module
        self.arg_name = arg_name
        self.policies = policies
        self.total_steps = total_steps
        self.tb_writer = tb_writer

        self.cur_i = 0

    def on_iteration_start(self):
        cur_policy = self.policies[self.cur_i]
        if self.step < cur_policy.end:
            step = self.step - cur_policy.start
            total_steps = cur_policy.end - cur_policy.start
            value = cur_policy.method(step, total_steps)
            setattr(self.module, self.arg_name, value)
            if self.tb_writer is not None:
                class_name = self.module.__class__.__name__
                # name = f'param/{class_name}.{self.arg_name}'
                name = f"param/{class_name}.{self.arg_name}"
                self.tb_writer.add_scalar(name, value, self.step)
        else:
            self.cur_i += 1
            self.on_iteration_start()


class UnfreezeCallback(ActionCallback):
    def __init__(self, modules, start_epoch=0):
        super().__init__()

        self.modules = modules
        self.start_epoch = start_epoch

    def on_iteration_start(self):
        if self.epoch_num == self.start_epoch:
            for m in self.modules:
                m.unfreeze()


class OldWandbCallback(ActionCallback):
    """
    Log metrics to [Weights & Biases](https://docs.wandb.com/)
    """

    def __init__(
        self, train_tensors=[], wandb_name=None, wandb_project=None, args=None, update_freq=25,
    ):
        """
        Args:
            train_tensors: list of tensors to evaluate and log based on training batches
            wandb_name: wandb experiment name
            wandb_project: wandb project name
            args: argparse flags - will be logged as hyperparameters
            update_freq: frequency with which to log updates
        """
        super().__init__()

        if not _WANDB_AVAILABLE:
            logging.error("Could not import wandb. Did you install it (pip install --upgrade wandb)?")

        self._update_freq = update_freq
        self._train_tensors = train_tensors
        self._name = wandb_name
        self._project = wandb_project
        self._args = args

    def on_action_start(self):
        if self.global_rank is None or self.global_rank == 0:
            if _WANDB_AVAILABLE and wandb.run is None:
                wandb.init(name=self._name, project=self._project)
                if self._args is not None:
                    wandb.config.update(self._args)
            elif _WANDB_AVAILABLE and wandb.run is not None:
                logging.info("Re-using wandb session")
            else:
                logging.error("Could not import wandb. Did you install it (pip install --upgrade wandb)?")
                logging.info("Will not log data to weights and biases.")
                self._update_freq = -1

    def on_iteration_end(self):
        # log training metrics
        if self.global_rank is None or self.global_rank == 0:
            if self.step % self._update_freq == 0 and self._update_freq > 0:
                tensors_logged = {t.name: self.registered_tensors[t.unique_name].cpu() for t in self._train_tensors}
                # Always log learning rate
                tensors_logged['LR'] = self.learning_rate
                self.wandb_log(tensors_logged)

    def on_epoch_start(self):
        if self.global_rank is None or self.global_rank == 0:
            self._last_epoch_start = time.time()

    def on_epoch_end(self):
        if self.global_rank is None or self.global_rank == 0:
            # always log epoch num and epoch_time
            epoch_time = time.time() - self._last_epoch_start
            self.wandb_log({"epoch": self.epoch_num, "epoch_time": epoch_time})

    def wandb_log(self, tensors_logged):
        if _WANDB_AVAILABLE:
            wandb.log(tensors_logged, step=self.step)<|MERGE_RESOLUTION|>--- conflicted
+++ resolved
@@ -25,12 +25,8 @@
 from collections import namedtuple
 
 import nemo
-<<<<<<< HEAD
-from nemo.utils import get_checkpoint_from_dir
 from nemo.utils.app_state import AppState
-=======
 from nemo.utils import get_checkpoint_from_dir, logging
->>>>>>> fd1efa9e
 
 try:
     import wandb
